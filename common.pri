#-------------------------------------------------------------------------------
#
#  This software was developed at the National Institute of Standards and
#  Technology (NIST) by employees of the Federal Government in the course
#  of their official duties. Pursuant to title 17 Section 105 of the
#  United States Code, this software is not subject to copyright protection
#  and is in the public domain. NIST assumes no responsibility whatsoever for
#  its use by other parties, and makes no guarantees, expressed or implied,
#  about its quality, reliability, or any other characteristic.
# 
#  This software can be redistributed and/or modified freely provided that
#  any derivative works bear some notice that they are derived from it, and
#  any modified versions bear some notice that they have been modified.
#
#  Author(s):
#       Martin Shetty (NIST)
#
#  Description:
#       Project file for qpx-gamma
# 
#-------------------------------------------------------------------------------

include( $$PWD/config.pri )

BADDIRS = "debug release ui"

UI_DIR = $$PWD/ui

QMAKE_CLEAN += -r $$BADDIRS \
               $$files(qpx*.log) \
               $$files(qpx.pro.user*) \
               install

CONFIG -= warn_off warn_on
CONFIG += static

QMAKE_CXXFLAGS += -DBOOST_LOG_DYN_LINK
QMAKE_CXXFLAGS_DEBUG += -O0 -Wextra

unix {
  target.path = /usr/local/bin/
  icon.path = /usr/share/icons/
  desktop.path = /usr/share/applications/

  LIBPATH += /usr/local/lib

  !mac {
    CONFIG -= c++11
    QMAKE_CXXFLAGS += -std=c++11
  }

  mac {
    CONFIG += c++11
    QMAKE_LFLAGS += -lc++
    INCLUDEPATH += /usr/local/include
    QMAKE_CXXFLAGS += -stdlib=libc++ -Wno-c++11-narrowing
  }
}

android {
<<<<<<< HEAD
         INCLUDEPATH += ../crystax-ndk-10.2.1/sources/boost/1.58.0/include
         equals(ANDROID_TARGET_ARCH, armeabi-v7a) {
             LIBPATH += ../crystax-ndk-10.2.1/sources/boost/1.58.0/libs/armeabi-v7a
            }
        }

mac {
     CONFIG += c++11
     QMAKE_LFLAGS += -lc++
     LIBPATH += /opt/local/lib
     INCLUDEPATH += /usr/local/include
     QMAKE_CXXFLAGS += -stdlib=libc++ -Wno-c++11-narrowing
=======
  INCLUDEPATH += ../crystax-ndk-10.2.1/sources/boost/1.58.0/include
  equals(ANDROID_TARGET_ARCH, armeabi-v7a) {
    LIBPATH += ../crystax-ndk-10.2.1/sources/boost/1.58.0/libs/armeabi-v7a
  }
>>>>>>> 1c38bc21
}

win32 {
  LIBPATH += D:\dev\boost_1_57_0\stage\lib
  INCLUDEPATH += D:/dev/boost_1_57_0
}

!include( $$PWD/engine/engine.pri ) {
  error( "Couldn't find the engine.pri file!" )
}

!include( $$PWD/sources/sources.pri ) {
  error( "Couldn't find the sources.pri file!" )
}

!include( $$PWD/sinks/sinks.pri ) {
  error( "Couldn't find the sinks.pri file!" )
}

contains( DAQ_SOURCES, fitter_ceres ) {
  DEFINES += "FITTER_CERES_ENABLED"
}

contains( DAQ_SOURCES, nexus ) {
  LIBS += -lNeXus 
  DEFINES += "NEXUS_ENABLED"
}<|MERGE_RESOLUTION|>--- conflicted
+++ resolved
@@ -58,25 +58,10 @@
 }
 
 android {
-<<<<<<< HEAD
-         INCLUDEPATH += ../crystax-ndk-10.2.1/sources/boost/1.58.0/include
-         equals(ANDROID_TARGET_ARCH, armeabi-v7a) {
-             LIBPATH += ../crystax-ndk-10.2.1/sources/boost/1.58.0/libs/armeabi-v7a
-            }
-        }
-
-mac {
-     CONFIG += c++11
-     QMAKE_LFLAGS += -lc++
-     LIBPATH += /opt/local/lib
-     INCLUDEPATH += /usr/local/include
-     QMAKE_CXXFLAGS += -stdlib=libc++ -Wno-c++11-narrowing
-=======
   INCLUDEPATH += ../crystax-ndk-10.2.1/sources/boost/1.58.0/include
   equals(ANDROID_TARGET_ARCH, armeabi-v7a) {
     LIBPATH += ../crystax-ndk-10.2.1/sources/boost/1.58.0/libs/armeabi-v7a
   }
->>>>>>> 1c38bc21
 }
 
 win32 {
